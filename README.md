--- conflicted
+++ resolved
@@ -127,13 +127,8 @@
         │   └── mouse/
         │       └── session/
         └── imaging/
-            └── mouse/
+        |   └── mouse/
         │       └── session/
         └── histology/
             └── mouse/
-<<<<<<< HEAD
-```
-=======
-        │       └── session/    
-```                      
->>>>>>> d94ee916
+               └── session/    
